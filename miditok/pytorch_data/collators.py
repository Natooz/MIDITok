"""Collator objects for PyTorch ``DataLoader``s."""
from __future__ import annotations

import warnings
from copy import deepcopy
from typing import Any, Mapping

import torch
from torch import LongTensor


class DataCollator:
<<<<<<< HEAD
    r"""All-in-one data collator for PyTorch ``DataLoader``.
=======
    r"""
    All-in-one data collator for PyTorch ``DataLoader``.
>>>>>>> 6e04c065

    It allows to apply padding (right or left side of sequences), prepend or append
    *BOS* and *EOS* tokens. It will also add an ``"attention_mask"`` entry to the
    batch, following the padding applied.

    :param pad_token_id: padding token id.
    :param bos_token_id: BOS token id. (default: ``None``)
    :param eos_token_id: EOS token id. (default: ``None``)
    :param pad_on_left: if given True, it will pad the sequences on the left. This
        can be required when using some libraries expecting padding on left, for
        example when generating with Hugging Face Transformers. (default: ``False``)
    :param copy_inputs_as_labels: will add a labels entry (``inputs_kwarg_name``) to
        the batch (or replace the existing one), which is a copy to the input entry
        (``labels_kwarg_name``). (default: ``False``)
    :param shift_labels: will shift inputs and labels for autoregressive
        training/teacher forcing. (default: ``False``)
    :param labels_pad_idx: padding id for labels. (default: -100)
    :param inputs_kwarg_name: name of dict / kwarg key for inputs.
        (default: ``"input_ids"``)
    :param labels_kwarg_name: name of dict / kwarg key for inputs.
        (default: ``"labels"``)
    """

    def __init__(
        self,
        pad_token_id: int,
        bos_token_id: int | None = None,
        eos_token_id: int | None = None,
        pad_on_left: bool = False,
        copy_inputs_as_labels: bool = False,
        shift_labels: bool = False,
        labels_pad_idx: int = -100,
        inputs_kwarg_name: str = "input_ids",
        labels_kwarg_name: str = "labels",
    ) -> None:
        self.pad_token = pad_token_id
        self.bos_token = bos_token_id
        self.eos_token = eos_token_id
        self.pad_on_left = pad_on_left
        self.copy_inputs_as_labels = copy_inputs_as_labels
        self.shift_labels = shift_labels
        self.labels_pad_idx = labels_pad_idx
        self.inputs_kwarg_name = inputs_kwarg_name
        self.labels_kwarg_name = labels_kwarg_name

    def __call__(self, batch: list[Mapping[str, Any]]) -> Mapping[str, LongTensor]:
<<<<<<< HEAD
        """Collate the sequences of a batch, make them ready to be fed to a model.
=======
        """
        Collate the sequences of a batch, make them ready to be fed to a model.
>>>>>>> 6e04c065

        :param batch: batch of sequences, as a list of dictionaries containing input ids
            and optionally labels.
        :return: the output batch as a dictionary linking to input and optionally target
            tensors.
        """
        out_batch = {}
        x, y = None, None

        # Figure out inputs + adds BOS and EOS tokens
        if self.inputs_kwarg_name in batch[0]:
            x = [seq[self.inputs_kwarg_name] for seq in batch]
            _add_bos_eos_tokens_to_batch(
                x,
                bos_tok_id=self.bos_token,
                eos_tok_id=self.eos_token,
            )

        # Figure out labels + adds BOS and EOS tokens
        if self.labels_kwarg_name in batch[0]:
            y = [seq[self.labels_kwarg_name] for seq in batch]
            # If not classification
            if y[0].dim() > 0:
                _add_bos_eos_tokens_to_batch(
                    y,
                    bos_tok_id=self.bos_token,
                    eos_tok_id=self.eos_token,
                )
        elif self.copy_inputs_as_labels:
            y = deepcopy(x)

        # Pad inputs / convert to Tensors
        if x is not None:
            x = _pad_batch(x, self.pad_token, self.pad_on_left)
        if y is not None:
            # If labels are sequences of tokens
            if y[0].dim() > 0:
                y = _pad_batch(y, self.labels_pad_idx, self.pad_on_left)
            else:  # classification
                y = torch.stack(y)

        # Shift labels, otherwise it's handled by models
        if self.shift_labels:
            x = x[:, :-1]
            if y[0].dim() > 0:
                y = y[:, 1:]
            else:
                warnings.warn(
                    "MidiTok DataCollator: You set shift_labels=True, but provided int"
                    "labels (for sequence classification tasks) which is suited for."
                    "Skipping label shifting.",
                    stacklevel=2,
                )

        # Add inputs / labels to output batch
        if x is not None:
            out_batch[self.inputs_kwarg_name] = x
        if y is not None:
            out_batch[self.labels_kwarg_name] = y

        # Create attention mask (just for padding, causal mask is handled by models)
        if x is not None:
            attention_mask = (x != self.pad_token).int()
            if attention_mask.dim() == 3:
                attention_mask = attention_mask[..., 0]  # (N,T,Z) --> (N,T)
            out_batch["attention_mask"] = attention_mask

        return out_batch


def _add_bos_eos_tokens_to_batch(
    batch: list[LongTensor],
    bos_tok_id: int | None = None,
    eos_tok_id: int | None = None,
) -> None:
<<<<<<< HEAD
    """Add (inplace) **BOS** and **EOS** tokens to inputs.
=======
    """
    Add (inplace) **BOS** and **EOS** tokens to inputs.
>>>>>>> 6e04c065

    :param batch: batch as a list of Tensors.
    :param bos_tok_id: BOS token id. (default: ``None``)
    :param eos_tok_id: EOS token id. (default: ``None``)
    """
    if bos_tok_id is None and eos_tok_id is None:
        return

    sos_shape = list(batch[0].shape)
    sos_shape[0] = 1  # (1) or (1,Z)
    for i in range(len(batch)):
        if bos_tok_id is not None and eos_tok_id is not None:
            batch[i] = torch.cat(
                [
                    torch.full(sos_shape, bos_tok_id),
                    batch[i],
                    torch.full(sos_shape, eos_tok_id),
                ],
                dim=0,
            ).long()
        elif bos_tok_id is not None:
            batch[i] = torch.cat(
                [torch.full(sos_shape, bos_tok_id), batch[i]], dim=0
            ).long()
        else:  # EOS not None
            batch[i] = torch.cat(
                [batch[i], torch.full(sos_shape, eos_tok_id)], dim=0
            ).long()


def _pad_batch(
    batch: list[LongTensor],
    pad_token_id: int,
    pad_on_left: bool = False,
) -> LongTensor:
    r"""
    Pad sequences of a batch.

    :param batch: batch as a list of Tensors.
    :param pad_token_id: padding token id.
    :param pad_on_left: if given True, it will pad the sequences on the left. This can
        be required when using some libraries expecting padding on left, for example
        when generating with Hugging Face Transformers. (default: False)
    :return: the batch sequences, padded into a unique Tensor.
    """
    length_of_first = batch[0].size(0)

    # Check if padding is necessary.
    are_tensors_same_length = all(x.size(0) == length_of_first for x in batch)
    if are_tensors_same_length:
        return torch.stack(batch, dim=0).long()

    # Creating the full tensor and filling it with our data.
    if pad_on_left:
        return _pad_left(batch, pad_token_id)

    return torch.nn.utils.rnn.pad_sequence(
        batch, batch_first=True, padding_value=pad_token_id
    ).long()


def _pad_left(batch: list[LongTensor], pad_token_id: int) -> LongTensor:
<<<<<<< HEAD
    r"""Pad sequences on the left, i.e. on the first indices.
=======
    r"""
    Pad sequences on the left, i.e. on the first indices.
>>>>>>> 6e04c065

    Padding on the left make the last element of each sequence the last token, which is
    convenient when generating autoregressively as a method can more easily and
    efficiently append the newly generated tokens.

    :param batch: batch as a list of Tensors.
    :param pad_token_id: padding token id.
    :return: the batch sequences, padded into a unique Tensor.
    """
    batch = [torch.flip(seq, dims=(0,)) for seq in batch]
    batch = torch.nn.utils.rnn.pad_sequence(
        batch, batch_first=True, padding_value=pad_token_id
    )  # (N,T)
    return torch.flip(batch, dims=(1,)).long()<|MERGE_RESOLUTION|>--- conflicted
+++ resolved
@@ -10,12 +10,8 @@
 
 
 class DataCollator:
-<<<<<<< HEAD
-    r"""All-in-one data collator for PyTorch ``DataLoader``.
-=======
     r"""
     All-in-one data collator for PyTorch ``DataLoader``.
->>>>>>> 6e04c065
 
     It allows to apply padding (right or left side of sequences), prepend or append
     *BOS* and *EOS* tokens. It will also add an ``"attention_mask"`` entry to the
@@ -62,12 +58,8 @@
         self.labels_kwarg_name = labels_kwarg_name
 
     def __call__(self, batch: list[Mapping[str, Any]]) -> Mapping[str, LongTensor]:
-<<<<<<< HEAD
-        """Collate the sequences of a batch, make them ready to be fed to a model.
-=======
         """
         Collate the sequences of a batch, make them ready to be fed to a model.
->>>>>>> 6e04c065
 
         :param batch: batch of sequences, as a list of dictionaries containing input ids
             and optionally labels.
@@ -143,12 +135,8 @@
     bos_tok_id: int | None = None,
     eos_tok_id: int | None = None,
 ) -> None:
-<<<<<<< HEAD
-    """Add (inplace) **BOS** and **EOS** tokens to inputs.
-=======
     """
     Add (inplace) **BOS** and **EOS** tokens to inputs.
->>>>>>> 6e04c065
 
     :param batch: batch as a list of Tensors.
     :param bos_tok_id: BOS token id. (default: ``None``)
@@ -211,12 +199,8 @@
 
 
 def _pad_left(batch: list[LongTensor], pad_token_id: int) -> LongTensor:
-<<<<<<< HEAD
-    r"""Pad sequences on the left, i.e. on the first indices.
-=======
     r"""
     Pad sequences on the left, i.e. on the first indices.
->>>>>>> 6e04c065
 
     Padding on the left make the last element of each sequence the last token, which is
     convenient when generating autoregressively as a method can more easily and

--- conflicted
+++ resolved
@@ -425,34 +425,6 @@
                                 previous_note_end = max(
                                     previous_note_end, current_tick + duration
                                 )
-<<<<<<< HEAD
-                            if (
-                                offset_tick > max_duration
-                            ):  # will not look for Note Off beyond
-                                break
-
-                        if duration == 0 and default_duration is not None:
-                            duration = default_duration
-                        if duration != 0:
-                            instrument.notes.append(
-                                Note(vel, pitch, current_tick, current_tick + duration)
-                            )
-                        ei += 1
-                except IndexError:
-                    pass
-            elif events[ei].type == "TimeShift":
-                current_tick += self._token_duration_to_ticks(
-                    events[ei].value, time_division
-                )
-            elif events[ei].type == "Rest":
-                beat, pos = map(int, events[ei].value.split("."))
-                current_tick += beat * time_division + pos * ticks_per_sample
-            elif events[ei].type == "Tempo":
-                tempo = float(events[ei].value)
-                if tempo != tempo_changes[-1].tempo:
-                    tempo_changes.append(TempoChange(tempo, current_tick))
-            ei += 1
-=======
                     except IndexError:
                         continue
 
@@ -474,7 +446,6 @@
                         time_signature_changes.append(
                             TimeSignature(num, den, current_tick)
                         )
->>>>>>> 8893e836
         if len(tempo_changes) > 1:
             del tempo_changes[0]  # delete mocked tempo change
         tempo_changes[0].time = 0
